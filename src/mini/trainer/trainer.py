import time
import warnings
from contextlib import closing, nullcontext
from logging import Logger
from numbers import Number
from pathlib import Path
from typing import (
    TYPE_CHECKING,
    Any,
    Callable,
    Iterable,
    Iterator,
    TypeAlias,
    Union,
)

import torch
import torch.nn as nn
from torch.distributed.checkpoint.state_dict import (
    StateDictOptions,
    get_state_dict,
    set_state_dict,
)

if TYPE_CHECKING:
    from .hooks import BaseHook

Records: TypeAlias = dict[str, Union[Number, "Records"]]


class BaseTrainer:
    def __init__(
        self,
        max_steps: int,
        grad_clip: float | None,
<<<<<<< HEAD
        max_nan_grad_retries: int | None,
=======
        max_non_finite_grad_retries: int | None,
>>>>>>> cf64bdcb
        mixed_precision: str | None,
        accumulate: int | None,
        workspace: Path | str | None,
        logger: Logger,
        device: torch.device | int,
        no_sync_accumulate: bool = True,  # can make sense to disable this for FSDP
        state_dict_options: StateDictOptions | None = None,
    ):
        self.step = 0  # refers to the last begun step. incremented *before* each step
        self.max_steps = max_steps
        self.grad_clip = grad_clip
<<<<<<< HEAD
        self.max_nan_grad_retries = max_nan_grad_retries
=======
        self.max_non_finite_grad_retries = max_non_finite_grad_retries
>>>>>>> cf64bdcb
        match mixed_precision:
            case "fp16":
                self.mixed_precision = torch.float16
            case "bf16":
                self.mixed_precision = torch.bfloat16
            case None:
                self.mixed_precision = None
            case _:
                raise ValueError(f"Unsupported mixed precision: {mixed_precision}")
        self.device = torch.device(device)  # in case device is an int
        self.accumulate = accumulate or 1
        self.workspace = Path(workspace) if workspace is not None else None
        self.logger = logger
        self.no_sync_accumulate = no_sync_accumulate
        self.state_dict_options = state_dict_options

    def _build(self):
        self.logger.debug("_build()")
        self.data_loader = self.build_data_loader()
        self.model = self.build_model()
        self.optimizer = self.build_optimizer()
        self.lr_scheduler = self.build_lr_scheduler()
        self.grad_scaler = self.build_grad_scaler()
        self.hooks = self.build_hooks()

    def build_data_loader(self) -> Iterable:
        raise NotImplementedError

    def build_model(self) -> nn.Module:
        raise NotImplementedError

    def build_optimizer(self) -> torch.optim.Optimizer:
        raise NotImplementedError

    def build_lr_scheduler(self) -> torch.optim.lr_scheduler.LRScheduler | None:
        return None

    def build_hooks(self) -> list["BaseHook"]:
        return []

    def build_grad_scaler(self) -> torch.amp.GradScaler:
        return torch.amp.GradScaler(
            self.device.type, enabled=self.mixed_precision == torch.float16
        )

    def state_dict(self) -> dict[str, Any]:
        self.logger.debug("state_dict()")
        model_state_dict, optimizer_state_dict = get_state_dict(
            self.model, self.optimizer, options=self.state_dict_options
        )
        state_dict = {
            "model": model_state_dict,
            "training_state": {
                "step": self.step,
                "optimizer": optimizer_state_dict,
                "lr_scheduler": self.lr_scheduler.state_dict()
                if self.lr_scheduler
                else None,
                "grad_scaler": self.grad_scaler.state_dict(),
            },
        }
        for h in self.hooks:
            h.on_state_dict(self, state_dict)
        return state_dict

    def load_state_dict(self, state_dict: dict[str, Any]):
        self.logger.debug("load_state_dict()")
        training_state = state_dict["training_state"]

        self.step = training_state["step"]
        self.logger.info(f"=> Resuming from step {self.step} ...")

        if self.lr_scheduler is not None:
            # NOTE: order is important. load the optimizer AFTER lr_scheduler. https://github.com/pytorch/pytorch/issues/119168
            self.logger.info("=> Loading LR scheduler state ...")
            self.lr_scheduler.load_state_dict(training_state["lr_scheduler"])
        self.logger.info("=> Loading grad scaler state ...")
        self.grad_scaler.load_state_dict(training_state["grad_scaler"])

        self.logger.info("=> Loading model and optimizer state ...")
        set_state_dict(
            self.model,
            self.optimizer,
            model_state_dict=state_dict["model"],
            optim_state_dict=training_state["optimizer"],
            options=self.state_dict_options,
        )

        self.logger.info("=> Loading hook states ...")
        for h in self.hooks:
            h.on_load_state_dict(self, state_dict)

    def train(self):
        self._build()
        self._before_train()

        self.model.train()
        self.optimizer.zero_grad()  # just in case

        # attempt to explicitly close the iterator since it likely owns resources such as worker processes
        with maybe_closing(iter(self.data_loader)) as data_iter:
            while self.step < self.max_steps:
                self.step += 1
                self.step_info = {}
                self._before_step()

                step_time = time.perf_counter()
                self._run_step(data_iter)
                self.step_info["step_time"] = time.perf_counter() - step_time

                self._after_step()

        self._after_train()

    # the only difference is that we add the accumulate context and do the warning
    def _run_step(self, data_iter: Iterator):
        """
        Run a single optimizer step of training.
        Args:
            data_iter (Iterator): Data iterator.
        """

        def reset_step_info():
            self.step_info["loss"] = []
            self.step_info["records"] = []

        reset_step_info()
        self.step_info["data_time"] = []
<<<<<<< HEAD
        nan_grad_retry_count = 0
=======
        non_finite_grad_retry_count = 0
>>>>>>> cf64bdcb
        i_acc = 0
        while i_acc < self.accumulate:
            is_accumulating = i_acc < self.accumulate - 1
            no_sync_accumulate = (
                self.model.no_sync()
                if self.no_sync_accumulate
                and is_accumulating
                and hasattr(self.model, "no_sync")
                else nullcontext()
            )  # for DDP and FSDP

            data_time = time.perf_counter()
            input = next(data_iter)
            self.step_info["data_time"].append(time.perf_counter() - data_time)

            with no_sync_accumulate:
                with torch.autocast(
                    device_type=self.device.type,
                    dtype=self.mixed_precision,
                    enabled=bool(self.mixed_precision),
                ):
                    self.logger.debug(f"{self.step}-{i_acc} forward()")
                    loss, records = self.forward(input)
                if loss is None:
                    if isinstance(
                        self.model,
                        (
                            torch.nn.parallel.DistributedDataParallel,
                            torch.distributed.fsdp.FullyShardedDataParallel,
                        ),
                    ):
                        # TODO: find a better way to handle this
                        # It seems that each DDP forward call is expected to be followed by a backward pass, as DDP maintains internal state after the forward pass that anticipates a backward step.
                        # While it might work with `broadcast_buffers=False` or if the backward pass is collectively skipped across all ranks,
                        # this behavior is not officially documented as safe and could result in undefined behavior.
                        # Since `Trainer.forward` may also return None before calling `DDP.forward`, this is just a warning rather than an error.
                        # I think the same thing applies to FSDP, but I haven't confirmed it.
                        warnings.warn(
                            "Loss is None; skipping backward step. Ensure self.model.forward was not called in self.forward to avoid undefined behavior in DDP and FSDP."
                        )
                    continue  # skip the backward & optimizer step
                if not torch.isfinite(
                    loss
                ):  # TODO: check if device sync slows down training
                    self.logger.warning(
                        f"Loss is non-finite ({loss.item()}). records={records}"
                    )
                    # we will handle non-finite later at the optimizer step, the warning is just for debugging
                    # keep in mind that at least for DDP, we must still call backward() to avoid undefined behavior!

                self.step_info["loss"].append(loss.detach())
                self.step_info["records"].append(records)
                loss = loss / self.accumulate
                self.logger.debug(f"{self.step}-{i_acc} backward()")
                self.grad_scaler.scale(loss).backward()
                i_acc += 1  # only increment after an actual backward pass

            if not is_accumulating:
                if not self.grad_scaler.is_enabled():
                    # only skip non-finite grads if the scaler is disabled (the scaler needs to process non-finite grads to adjust the scale)
                    if any(
                        (not torch.isfinite(p.grad).all())
                        for p in self.model.parameters()
                        if p.grad is not None
                    ):
<<<<<<< HEAD
                        if self.max_nan_grad_retries is not None and (
                            nan_grad_retry_count < self.max_nan_grad_retries
                        ):
                            nan_grad_retry_count += 1
                            self.logger.warning(
                                f"Gradient is NaN. Retrying step {self.step} (retry {nan_grad_retry_count}/{self.max_nan_grad_retries})."
=======
                        if self.max_non_finite_grad_retries is None or (
                            non_finite_grad_retry_count
                            < self.max_non_finite_grad_retries
                        ):
                            non_finite_grad_retry_count += 1
                            self.logger.warning(
                                f"Gradient is non-finite. Retrying step {self.step} (retry {non_finite_grad_retry_count}"
                                + (
                                    f"/{self.max_non_finite_grad_retries})."
                                    if self.max_non_finite_grad_retries is not None
                                    else ")."
                                )
>>>>>>> cf64bdcb
                            )
                            self.optimizer.zero_grad()
                            # TODO: check if we also need to "reset" (is that a thing?) the scaler here
                            reset_step_info()
                            i_acc = 0  # start accumulation again
                            continue
                        else:
                            raise RuntimeError(
<<<<<<< HEAD
                                "Gradient is NaN. Exceeded maximum retries for NaN gradients."
=======
                                "Gradient is non-finite. Exceeded maximum retries for non-finite gradients."
>>>>>>> cf64bdcb
                            )
                self.grad_scaler.unscale_(self.optimizer)
                if self.grad_clip is not None:
                    self.step_info["grad_norm"] = torch.nn.utils.clip_grad_norm_(
                        self.model.parameters(), self.grad_clip
                    )
                self.logger.debug(f"{self.step}-{i_acc - 1} step()")
                self.grad_scaler.step(self.optimizer)
                self.grad_scaler.update()
                self.optimizer.zero_grad()
                if self.lr_scheduler is not None:
                    self.lr_scheduler.step()

    def forward(self, input: Any) -> tuple[torch.Tensor | None, Records]:
        """
        Perform the forward pass of the model.

        Args:
            input (Any): Input data from the dataloader.

        Returns:
            1. The computed loss tensor. If None, the backward and optimizer steps will be skipped.
            Note: When using DDP or FSDP, ensure that None is not returned after a forward pass
            to avoid potential undefined behavior.
            2. A nested dictionary with str keys and Number values to be averaged and logged.
        """
        raise NotImplementedError

    @classmethod
    def unwrap(self, module: nn.Module) -> nn.Module:
        match module:
            case torch._dynamo.eval_frame.OptimizedModule():
                return self.unwrap(module._orig_mod)
            case (
                torch.nn.parallel.DistributedDataParallel()
                | torch.nn.parallel.DataParallel()
                | torch.optim.swa_utils.AveragedModel()
            ):
                return self.unwrap(module.module)
        return module

    @property
    def unwrapped_model(self):
        return self.unwrap(self.model)

    def log(self, records: dict[str, Any], dry_run: bool = False):
        """
        Log the records to e.g., an experiment tracker or the console.
        Args:
            records (dict): Nested dict of numeric records with string keys to log.
        """
        self.logger.debug("log()")
        for h in self.hooks:
            h.on_log(self, records, dry_run=dry_run)

    def log_images(self, records: dict[str, Any], dry_run: bool = False):
        """
        Log images to e.g., an experiment tracker.
        Args:
            records (dict): Nested dict of PIL images with string keys to log.
        """
        self.logger.debug("log_images()")
        for h in self.hooks:
            h.on_log_images(self, records, dry_run=dry_run)

    def _before_train(self):
        self.logger.debug("_before_train()")
        for h in self.hooks:
            h.on_before_train(self)

    def _after_train(self):
        self.logger.debug("_after_train()")
        for h in self.hooks:
            h.on_after_train(self)

    def _before_step(self):
        self.logger.debug("_before_step()")
        for h in self.hooks:
            h.on_before_step(self)

    def _after_step(self):
        self.logger.debug("_after_step()")
        for h in self.hooks:
            h.on_after_step(self)


def maybe_closing(obj):
    """Return a context manager that closes `obj` if it has a .close() method, otherwise does nothing."""
    return closing(obj) if callable(getattr(obj, "close", None)) else nullcontext(obj)


def map_nested_tensor(f: Callable[[torch.Tensor], Any], obj: Any):
    if isinstance(obj, torch.Tensor):
        return f(obj)
    elif isinstance(obj, (list, tuple, set)):
        return type(obj)(map_nested_tensor(f, o) for o in obj)
    elif isinstance(obj, dict):
        return type(obj)((k, map_nested_tensor(f, v)) for k, v in obj.items())
    else:
        return obj<|MERGE_RESOLUTION|>--- conflicted
+++ resolved
@@ -33,11 +33,7 @@
         self,
         max_steps: int,
         grad_clip: float | None,
-<<<<<<< HEAD
-        max_nan_grad_retries: int | None,
-=======
         max_non_finite_grad_retries: int | None,
->>>>>>> cf64bdcb
         mixed_precision: str | None,
         accumulate: int | None,
         workspace: Path | str | None,
@@ -49,11 +45,7 @@
         self.step = 0  # refers to the last begun step. incremented *before* each step
         self.max_steps = max_steps
         self.grad_clip = grad_clip
-<<<<<<< HEAD
-        self.max_nan_grad_retries = max_nan_grad_retries
-=======
         self.max_non_finite_grad_retries = max_non_finite_grad_retries
->>>>>>> cf64bdcb
         match mixed_precision:
             case "fp16":
                 self.mixed_precision = torch.float16
@@ -182,11 +174,7 @@
 
         reset_step_info()
         self.step_info["data_time"] = []
-<<<<<<< HEAD
-        nan_grad_retry_count = 0
-=======
         non_finite_grad_retry_count = 0
->>>>>>> cf64bdcb
         i_acc = 0
         while i_acc < self.accumulate:
             is_accumulating = i_acc < self.accumulate - 1
@@ -252,14 +240,6 @@
                         for p in self.model.parameters()
                         if p.grad is not None
                     ):
-<<<<<<< HEAD
-                        if self.max_nan_grad_retries is not None and (
-                            nan_grad_retry_count < self.max_nan_grad_retries
-                        ):
-                            nan_grad_retry_count += 1
-                            self.logger.warning(
-                                f"Gradient is NaN. Retrying step {self.step} (retry {nan_grad_retry_count}/{self.max_nan_grad_retries})."
-=======
                         if self.max_non_finite_grad_retries is None or (
                             non_finite_grad_retry_count
                             < self.max_non_finite_grad_retries
@@ -272,7 +252,6 @@
                                     if self.max_non_finite_grad_retries is not None
                                     else ")."
                                 )
->>>>>>> cf64bdcb
                             )
                             self.optimizer.zero_grad()
                             # TODO: check if we also need to "reset" (is that a thing?) the scaler here
@@ -281,11 +260,7 @@
                             continue
                         else:
                             raise RuntimeError(
-<<<<<<< HEAD
-                                "Gradient is NaN. Exceeded maximum retries for NaN gradients."
-=======
                                 "Gradient is non-finite. Exceeded maximum retries for non-finite gradients."
->>>>>>> cf64bdcb
                             )
                 self.grad_scaler.unscale_(self.optimizer)
                 if self.grad_clip is not None:
